// SPDX-License-Identifier: AGPL-3.0-only
pragma solidity ^0.8.6;

import "@openzeppelin/contracts/token/ERC20/utils/SafeERC20.sol";
import "./GrantRegistry.sol";

contract GrantRound {
  using SafeERC20 for IERC20;

  // --- Data ---

  /// @notice Unix timestamp of the start of the round
  uint256 public immutable startTime;

  /// @notice Unix timestamp of the end of the round
  uint256 public immutable endTime;

  /// @notice Grant round payout administrator
  address public immutable payoutAdmin;

  /// @notice Grant round metadata administrator
  address public immutable metadataAdmin;

  /// @notice GrantsRegistry
  GrantRegistry public immutable registry;

  /// @notice ERC20 token that accepts pool donations
  IERC20 public immutable donationToken;

  /// @notice URL pointing to grant round metadata (for off-chain use)
  string public metaPtr;

  /// @notice minimum contribution amount that can be made
  uint256 public immutable minContribution;

  /// @notice Set to true if grant round has ended and payouts have been released
  bool public hasPaidOut;

  // --- Events ---

  /// @notice Emitted when a grant receives a donation
  event DonationSent(uint96 indexed id, address indexed token, uint256 amount, address indexed donor);

  /// @notice Emitted when a grant round metadata pointer is updated
  event MetadataUpdated(string oldMetaPtr, string indexed newMetaPtr);

  // --- Core methods ---

  /**
   * @notice Instantiates a new grant round
   * @param _metadataAdmin The address with the role that has permission to update the metadata pointer
   * @param _payoutAdmin Grant round administrator that has permission to payout the matching pool
   * @param _registry Address that contains the grant metadata
   * @param _donationToken Address of the ERC20 token in which donations are made
   * @param _startTime Unix timestamp of the start of the round
   * @param _endTime Unix timestamp of the end of the round
   * @param _metaPtr URL pointing to the grant round metadata
   * @param _minContribution Miniumum donation amount that can be made using the given donation token
   */
  constructor(
    address _metadataAdmin,
    address _payoutAdmin,
    GrantRegistry _registry,
    IERC20 _donationToken,
    uint256 _startTime,
    uint256 _endTime,
    string memory _metaPtr,
    uint256 _minContribution
  ) {
<<<<<<< HEAD
    require(_donationToken.totalSupply() > 0, "GrantRound: Invalid token");
    require(_startTime >= block.timestamp, "GrantRound: Start time has already passed");
    require(_endTime > _startTime, "GrantRound: End time must be after start time");
    require(_registry.grantCount() >= 0, "GrantRound: Invalid registry"); // verify this call doesn't revert

    owner = _owner;
=======
    metadataAdmin = _metadataAdmin;
>>>>>>> d4a80da4
    payoutAdmin = _payoutAdmin;
    hasPaidOut = false;
    registry = _registry;
    donationToken = _donationToken;
    startTime = _startTime;
    endTime = _endTime;
    metaPtr = _metaPtr;
    minContribution = _minContribution;
  }

  /**
   * @notice Before the round ends this method accepts matching pool funds
   * @param _amount The amount of donation token that can be sent to the contract for the matching pool
   */
  function addMatchingFunds(uint256 _amount) external beforeRoundEnd {
    donationToken.safeTransferFrom(msg.sender, address(this), _amount);
  }

  /**
   * @notice During an active round users can use this method to send donation tokens to a specified grant
   * @param _donationAmount The number of tokens to be sent to grant receipient
   * @param _grantId The id of the grant in the registry
   */
  function donateToGrant(uint256 _donationAmount, uint96 _grantId) external activeRound {
    require(_donationAmount >= minContribution, "GrantRound: Donation must be greater than minimum contribution");

    require(_grantId < registry.grantCount(), "GrantRound: Grant does not exist in registry provided");

    address payee = registry.getGrantPayee(_grantId);
    require(payee != address(0), "GrantRound: Payee not set in the grant metadata");
    donationToken.safeTransferFrom(msg.sender, payee, _donationAmount);

    emit DonationSent(_grantId, address(donationToken), _donationAmount, msg.sender);
  }

  /**
   * @notice When the round ends the payoutAdmin can send the remaining matching pool funds to a given address
   * @param _payoutAddress An address to receive the remaining matching pool funds in the contract
   */
  function payoutGrants(address _payoutAddress) external afterRoundEnd {
    require(msg.sender == payoutAdmin, "GrantRound: Only the payout administrator can call this method");
    uint256 balance = donationToken.balanceOf(address(this));
    hasPaidOut = true;
    donationToken.safeTransfer(_payoutAddress, balance);
  }

  /**
   * @notice Updates the metadata pointer to a new location
   * @param _newMetaPtr A string where the updated metadata is stored
   */
  function updateMetadataPtr(string memory _newMetaPtr) external {
    require(msg.sender == metadataAdmin, "GrantRound: Action can be perfomed only by metadataAdmin");
    string memory oldPtr = metaPtr;
    metaPtr = _newMetaPtr;

    emit MetadataUpdated(oldPtr, _newMetaPtr);
  }

  // --- Modifiers ---

  modifier beforeRoundEnd() {
    require(block.timestamp < endTime, "GrantRound: Action cannot be performed as the round has ended");
    _;
  }

  modifier activeRound() {
    require(
      block.timestamp >= startTime && block.timestamp < endTime,
      "GrantRound: Donations must be sent during an active round"
    );
    _;
  }

  modifier afterRoundEnd() {
    require(block.timestamp >= endTime, "GrantRound: Method must be called after round has ended");
    _;
  }
}<|MERGE_RESOLUTION|>--- conflicted
+++ resolved
@@ -67,16 +67,12 @@
     string memory _metaPtr,
     uint256 _minContribution
   ) {
-<<<<<<< HEAD
     require(_donationToken.totalSupply() > 0, "GrantRound: Invalid token");
     require(_startTime >= block.timestamp, "GrantRound: Start time has already passed");
     require(_endTime > _startTime, "GrantRound: End time must be after start time");
     require(_registry.grantCount() >= 0, "GrantRound: Invalid registry"); // verify this call doesn't revert
 
-    owner = _owner;
-=======
     metadataAdmin = _metadataAdmin;
->>>>>>> d4a80da4
     payoutAdmin = _payoutAdmin;
     hasPaidOut = false;
     registry = _registry;

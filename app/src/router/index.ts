/**
 * @notice Router configuration
 * @dev When the `component` property has an `import` statement, this gives route level code-splitting, which
 * generates a separate chunk (e.g. `about.[hash].js`) for this route which is lazy-loaded when the route is visited
 */

import { createRouter, createWebHistory, RouteRecordRaw } from 'vue-router';
import Home from '../views/Home.vue';

// For info on using Vue Router with the Composition API, see https://next.router.vuejs.org/guide/advanced/composition-api.html

const routes: Array<RouteRecordRaw> = [
  { path: '/', name: 'Home', component: Home },
  { path: '/about', name: 'About', component: () => import('../views/About.vue') },
  { path: '/dgrants', name: 'dgrants', component: () => import('../views/GrantRegistryList.vue') },
  { path: '/dgrants/new', name: 'dgrants-new', component: () => import('../views/GrantRegistryNewGrant.vue') },
  { path: '/dgrants/:id', name: 'dgrants-id', component: () => import('../views/GrantRegistryGrantDetail.vue') },
<<<<<<< HEAD
  { path: '/dgrants/rounds/', name: 'dgrants-rounds-list', component: () => import('../views/GrantRoundsList.vue') },
  {
    path: '/dgrants/rounds/:address',
    name: 'dgrants-round-details',
    component: () => import('../views/GrantRoundDetails.vue'),
  },
=======
>>>>>>> 9656ef74
  { path: '/ui', name: 'Ui', component: () => import('../views/Ui.vue') },
  // Fallback route for handling 404s
  { path: '/:pathMatch(.*)*', name: '404', component: () => import('../views/Error404.vue') },
];

const router = createRouter({
  // If app is not hosted at the domain root, make sure to pass the `base` input here: https://next.router.vuejs.org/api/#parameters
  history: createWebHistory(),
  routes,
});

export default router;<|MERGE_RESOLUTION|>--- conflicted
+++ resolved
@@ -15,16 +15,13 @@
   { path: '/dgrants', name: 'dgrants', component: () => import('../views/GrantRegistryList.vue') },
   { path: '/dgrants/new', name: 'dgrants-new', component: () => import('../views/GrantRegistryNewGrant.vue') },
   { path: '/dgrants/:id', name: 'dgrants-id', component: () => import('../views/GrantRegistryGrantDetail.vue') },
-<<<<<<< HEAD
+  { path: '/ui', name: 'Ui', component: () => import('../views/Ui.vue') },
   { path: '/dgrants/rounds/', name: 'dgrants-rounds-list', component: () => import('../views/GrantRoundsList.vue') },
   {
     path: '/dgrants/rounds/:address',
     name: 'dgrants-round-details',
     component: () => import('../views/GrantRoundDetails.vue'),
   },
-=======
->>>>>>> 9656ef74
-  { path: '/ui', name: 'Ui', component: () => import('../views/Ui.vue') },
   // Fallback route for handling 404s
   { path: '/:pathMatch(.*)*', name: '404', component: () => import('../views/Error404.vue') },
 ];
